#![allow(dead_code)]
#![allow(unused_imports)]

use serde_json::to_writer;
use std::fs::File;
use std::io::BufWriter;
use std::ops::DerefMut;
use std::os::windows::process::ExitStatusExt;
use std::path::{Path, PathBuf};
use std::process::ExitStatus;
use std::sync::atomic::AtomicPtr;
use std::sync::{Arc, Mutex};
use tokio::runtime;

use crate::server::{ServerProps, start_server_main};
use crate::shared::recording_props::{ProcessLaunchProps, ProfileCreationProps, RecordingProps};

use fxprof_processed_profile::{Profile, ReferenceTimestamp, SamplingInterval};

use ferrisetw::trace::TraceTrait;
use ferrisetw::FileTrace;
use super::*;

use crate::windows::{etw_gecko, etw_simple, winutils};

// Hello intrepid explorer! You may be in this code because you'd like to extend something,
// or are trying to figure out how various ETW things work. It's not the easiest API!
//
// Here are some useful things I've discovered along the way:
// - The useful ETW events are part of the Kernel provider. This Kernel provider uses "classic" "MOF" events,
//   not new-style XML manifest events. This makes them a bit more of a pain to work with, and they're
//   poorly documented. Luckily, ferrisetw does a good job of pulling out the schema even for MOF events.
// - When trying to decipher ETW providers, opcodes, keywords, etc. there are two tools that
//   are useful:
//   - `logman query providers Microsoft-Windows-Kernel-Process` (or any other provider)
//     will give you info about the provider, including its keywords and values. Handy for a quick view.
//   - `Get-WinEvent -ListProvider "Microsoft-Windows-Kernel-Process` (PowerShell) will
//     give you more info. The returned object contains everything you may want to know, but you'll
//     need to print it. For example:
//       - `(Get-WinEvent -ListProvider "Microsoft-Windows-Kernel-Process").Opcodes`
//          will give you the opcodes.
//       - `(Get-WinEvent -ListProvider "Microsoft-Windows-Kernel-Process").Events[5]` will give you details about
//          that event.
//   - To get information about them, you can use `wbemtest`. Connect to the default store, and run a query like
//     `SELECT * FROM meta_class WHERE __THIS ISA "Win32_SystemTrace"`, Double click that to get object information,
//     including decompiling to MOF (the actual struct). There's a class hierarchy here.
//   - But not all events show up in `wbemtest`! A MOF file is in the Windows WDK, "Include/10.0.22621.0/km/wmicore.mof".
//     But it seems to only contain "32-bit" versions of events (e.g. addresses are u32, not u64). I can't find
//     a fully up to date .mof.
//   - There are some more complex StackWalk events (see etw.rs for info) but I haven't seen them.

pub fn start_profiling_pid(
    _pid: u32,
    _recording_props: RecordingProps,
    _profile_creation_props: ProfileCreationProps,
    _server_props: Option<ServerProps>,
) {
    // we need the debug privilege token in order to get the kernel's address and run xperf.
    winutils::enable_debug_privilege();

    // TODO
}

pub fn start_recording(
    process_launch_props: ProcessLaunchProps,
    recording_props: RecordingProps,
    profile_creation_props: ProfileCreationProps,
    server_props: Option<ServerProps>,
) -> Result<ExitStatus, i32> {
    let timebase = std::time::SystemTime::now();
    let timebase = ReferenceTimestamp::from_system_time(timebase);

    //let mut jit_category_manager = crate::shared::jit_category_manager::JitCategoryManager::new();

    let interval_8khz = SamplingInterval::from_nanos(122100); // 8192Hz // only with the higher recording rate?
    let profile = Profile::new(
        &profile_creation_props.profile_name,
        timebase,
        interval_8khz, // recording_props.interval.into(),
    );

<<<<<<< HEAD
    let rt = runtime::Builder::new_multi_thread()
        .worker_threads(4)
        .enable_all()
        .build()
        .unwrap();

    let merge_threads = false;
    let include_idle_time = false;
    let mut context = ProfileContext::new(profile, rt.handle().clone(), "aarch64", merge_threads, include_idle_time);
    context.add_kernel_drivers();
=======
    let merge_threads = false;
    let include_idle_time = false;
    let mut context = ProfileContext::new(profile, merge_threads, include_idle_time);
>>>>>>> 806a07d6

    let (etl_file, existing_etl) = if !process_launch_props.command_name.to_str().unwrap().ends_with(".etl") {
        // we need the debug privilege token in order to get the kernel's address and run xperf.
        winutils::enable_debug_privilege();
        //let profile = Arc::new(Mutex::new(profile));
    
        context.add_kernel_drivers();
        // Start xperf.
        context.start_xperf(&recording_props.output_file);

        // Run the command.
        // !!!FIXME!!! We are in an elevated context right now. Running this will run
        // the command as Administrator, which is almost definitely not what the
        // user wanted. We could drop privileges before running the command, but
        // I think what we need to do is have the _initial_ samply session stick
        // around and act as the command executor, passing us the pids it spawns.
        // That way the command will get executed in exactly the context the user intended.
        for _ in 0..process_launch_props.iteration_count {
            let mut child = std::process::Command::new(&process_launch_props.command_name);
            child.args(&process_launch_props.args);
            child.envs(process_launch_props.env_vars.iter().map(|(k, v)| (k, v)));
            let mut child = child.spawn().unwrap();

            context.add_interesting_process_id(child.id());

            let exit_status = child.wait().unwrap();
            if !exit_status.success() {
                eprintln!("Child process exited with {:?}", exit_status);
            }
        }
        context.stop_xperf();

        (context.etl_file.clone().unwrap(), false)
    } else {
        eprintln!("Existing ETL");
        (PathBuf::from(&process_launch_props.command_name), true)
    };

    eprintln!("Processing ETL trace...");

    let output_file = recording_props.output_file.clone();

    let old_processing = std::env::var_os("OLD").is_some();
    if old_processing {
        unsafe {
            // let's get rid of that pesky Sync trait requirement
            let context_ptr = AtomicPtr::new(&mut context as *mut _);
            let (trace, handle) = FileTrace::new(etl_file.clone(), move |ev, sl| {
                let context = context_ptr.load(std::sync::atomic::Ordering::Relaxed);
                etw_simple::trace_callback(ev, sl, &mut *context);
            })
                .start()
                .unwrap();

            // TODO: grab the header info, so that we can pull out StartTime (and PerfFreq). Not really important.
            // QueryTraceProcessingHandle(handle, EtwQueryLogFileHeader, None, 0, &ptr to TRACE_LOGFILE_HEADER)

            FileTrace::process_from_handle(handle).unwrap();

            let n_events = trace.events_handled();
            eprintln!("Read {} events from file", n_events);
        }
    } else {
        let arch = get_native_arch();  // TODO: Detect from file
        etw_gecko::profile_pid_from_etl_file(&mut context, recording_props, profile_creation_props, arch, &Path::new(&etl_file));
    }

    // delete etl_file
    if !existing_etl {
        //std::fs::remove_file(&etl_file).expect(format!("Failed to delete ETL file {:?}", etl_file.to_str().unwrap()).as_str());
    }

    // write the profile to a json file
    let file = File::create(&output_file).unwrap();
    let writer = BufWriter::new(file);
    {
        let mut profile = context.profile.borrow_mut();
        to_writer(writer, &*profile).expect("Couldn't write JSON");
    }

    // then fire up the server for the profiler front end, if not save-only
    if let Some(server_props) = server_props {
        let libinfo_map = crate::profile_json_preparse::parse_libinfo_map_from_profile_file(
            File::open(&output_file).expect("Couldn't open file we just wrote"),
            &output_file,
        )
        .expect("Couldn't parse libinfo map from profile file");

        start_server_main(&output_file, server_props, libinfo_map);
    }

    Ok(ExitStatus::from_raw(0))
}

#[cfg(target_arch="x86")]
fn get_native_arch() -> &'static str { "x86" }

#[cfg(target_arch="x86_64")]
fn get_native_arch() -> &'static str { "x86_64" }

#[cfg(target_arch="aarch64")]
fn get_native_arch() -> &'static str { "aarch64" }<|MERGE_RESOLUTION|>--- conflicted
+++ resolved
@@ -79,22 +79,10 @@
         interval_8khz, // recording_props.interval.into(),
     );
 
-<<<<<<< HEAD
-    let rt = runtime::Builder::new_multi_thread()
-        .worker_threads(4)
-        .enable_all()
-        .build()
-        .unwrap();
-
     let merge_threads = false;
     let include_idle_time = false;
-    let mut context = ProfileContext::new(profile, rt.handle().clone(), "aarch64", merge_threads, include_idle_time);
+    let mut context = ProfileContext::new(profile, "aarch64", merge_threads, include_idle_time);
     context.add_kernel_drivers();
-=======
-    let merge_threads = false;
-    let include_idle_time = false;
-    let mut context = ProfileContext::new(profile, merge_threads, include_idle_time);
->>>>>>> 806a07d6
 
     let (etl_file, existing_etl) = if !process_launch_props.command_name.to_str().unwrap().ends_with(".etl") {
         // we need the debug privilege token in order to get the kernel's address and run xperf.
